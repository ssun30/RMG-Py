--- conflicted
+++ resolved
@@ -180,11 +180,6 @@
 		"""
 		Used for pickling.
 		"""
-<<<<<<< HEAD
-		return (AtomType, (self.label, self.element, self.description))
-	
-	
-=======
 		return (AtomType, (self.label, self.element, self.doubleBonds, self.tripleBonds, self.benzeneBonds, self.description))
 
 	def setActions(self, formBond=None, breakBond=None, incrementBond=None, decrementBond=None):
@@ -210,7 +205,6 @@
 		self.incrementBond = incrementBond
 		self.decrementBond = decrementBond
 
->>>>>>> aa098102
 	def equivalent(self, other):
 		"""
 		Returns :data:`True` if two atom types are equivalent or :data:`False`
@@ -254,39 +248,7 @@
 
 	# Functional group atom types
 	atomTypes = {}
-<<<<<<< HEAD
-	atomTypes['H']		= AtomType('H', 	elements['H'], 	'hydrogen')
-	atomTypes['C']		= AtomType('C', 	elements['C'], 	'carbon')
-	atomTypes['N']		= AtomType('N', 	elements['N'], 	'nitrogen')
-	atomTypes['O']		= AtomType('O', 	elements['O'], 	'oxygen')
-	atomTypes['F']		= AtomType('F', 	elements['F'], 	'fluorine')
-	atomTypes['Ne'] 	= AtomType('Ne', 	elements['Ne'], 'neon')
-	atomTypes['Si'] 	= AtomType('Si', 	elements['Si'], 'silicon')
-	atomTypes['P']		= AtomType('P', 	elements['P'],	'phosphorus')
-	atomTypes['S']		= AtomType('S', 	elements['S'],	'sulfur')
-	atomTypes['Cl'] 	= AtomType('Cl', 	elements['Cl'], 'chlorine')
-	atomTypes['Ar'] 	= AtomType('Ar', 	elements['Ar'], 'argon')
-	atomTypes['Br'] 	= AtomType('Br', 	elements['Br'], 'bromine')
-	atomTypes['I']		= AtomType('I', 	elements['I'],	'iodine')
-	atomTypes['R']		= AtomType('R', 	None, 			'generic functional group')
-	atomTypes['R!H'] 	= AtomType('R!H',	None, 			'generic non-hydrogen functional group')
-	atomTypes['Ct'] 	= AtomType('Ct', 	elements['C'], 	'carbon with one triple bond and one single bond')
-	atomTypes['Cs'] 	= AtomType('Cs', 	elements['C'], 	'carbon with four single bonds')
-	atomTypes['Cd'] 	= AtomType('Cd', 	elements['C'], 	'carbon with one double bond and two single bonds')
-	atomTypes['Cdd'] 	= AtomType('Cdd', 	elements['C'], 	'carbon with two double bonds')
-	atomTypes['Cb'] 	= AtomType('Cb', 	elements['C'], 	'carbon belonging to a benzene ring')
-	atomTypes['Cbf'] 	= AtomType('Cbf', 	elements['C'], 	'carbon belonging to a fused benzene ring')
-	atomTypes['CO'] 	= AtomType('CO', 	elements['C'], 	'non-central carbon bonded with a double bond to a non-central oxygen')
-	atomTypes['Os'] 	= AtomType('Os', 	elements['O'], 	'oxygen with two single bonds')
-	atomTypes['Od'] 	= AtomType('Od', 	elements['O'], 	'oxygen with one double bond')
-	atomTypes['Sit'] 	= AtomType('Sit', 	elements['Si'], 'silicon with one triple bond and one single bond')
-	atomTypes['Sis'] 	= AtomType('Sis', 	elements['Si'], 'silicon with four single bonds')
-	atomTypes['Sid'] 	= AtomType('Sids', 	elements['Si'], 'silicon with one double bond and two single bonds')
-	atomTypes['Sidd'] 	= AtomType('Sidd', 	elements['Si'], 'silicon with two double bonds')
-	atomTypes['Sib'] 	= AtomType('Sib', 	elements['Si'], 'silicon belonging to a benzene ring')
-	atomTypes['Sibf'] 	= AtomType('Sibf', 	elements['Si'], 'silicon belonging to a fused benzene ring')
-	atomTypes['SiO'] 	= AtomType('SiO', 	elements['Si'], 'non-central silicon bonded with a double bond to a non-central oxygen')
-=======
+
 	atomTypes['H']		= AtomType('H', 	elements['H'], 	description='hydrogen')
 	atomTypes['C']		= AtomType('C', 	elements['C'], 	description='carbon')
 	atomTypes['N']		= AtomType('N', 	elements['N'], 	description='nitrogen')
@@ -337,7 +299,6 @@
 
 	atomTypes['Os'].setActions(formBond=atomTypes['Os'], breakBond=atomTypes['Os'], incrementBond=atomTypes['Od'], decrementBond=None)
 	atomTypes['Od'].setActions(formBond=atomTypes['Od'], breakBond=atomTypes['Od'], incrementBond=None, decrementBond=atomTypes['Os'])
->>>>>>> aa098102
 
 	return atomTypes
 
